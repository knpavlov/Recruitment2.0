# Recruitment 2.0

Monorepo for the recruiting team portal. The structure is split into the frontend (React + Vite) and backend (Express + TypeScript) with future migration of business logic into independent packages in mind.

## Structure

- `frontend/` — SPA with a modern interface, left navigation menu, and screens for cases, candidates, evaluations, and account management.
- `backend/` — Express API layer with modular domains.
<<<<<<< HEAD
- `docs/` — documentation about architecture and next steps. See [`docs/authentication-setup.md`](docs/authentication-setup.md) for the email + login checklist, [`docs/railway-ssl-troubleshooting.md`](docs/railway-ssl-troubleshooting.md) for SSL/TLS diagnostics on Railway deployments, и [`docs/railway-custom-domain.md`](docs/railway-custom-domain.md) для подключения собственного домена в Railway.
=======
- `docs/` — documentation about architecture and next steps. See [`docs/authentication-setup.md`](docs/authentication-setup.md) for the email + login checklist and [`docs/railway-ssl-troubleshooting.md`](docs/railway-ssl-troubleshooting.md) for SSL/TLS diagnostics on Railway deployments.
>>>>>>> 3deb85e1

## Getting started

### Frontend

```bash
cd frontend
npm install
npm run dev
```

### Backend

```bash
cd backend
npm install
npm run dev
```

### Database configuration

The backend uses PostgreSQL. Both the connection string `DATABASE_URL` and individual parameters (`PGHOST`, `PGPORT`, `PGUSER`, `PGPASSWORD`, `PGDATABASE`) are supported.

1. Create a `.env` file in the `backend/` directory and provide Railway (or another database) environment variables. Example:
   ```dotenv
   DATABASE_URL=postgresql://user:password@host:port/database
   # or alternatively
   # PGHOST=...
   # PGPORT=...
   # PGUSER=...
   # PGPASSWORD=...
   # PGDATABASE=...
   SUPER_ADMIN_EMAIL=knpavlov@gmail.com
   ```
2. Run `npm install` — the `pg` driver will be installed together with the rest of the packages, and a local `package-lock.json` will be generated.
3. On the first `npm run dev` or `npm run start`, tables and the super admin account will be created automatically.

> ⚙️ For Railway deployment the repository contains `.nixpacks.toml`. It explicitly runs `npm install` in `backend/`, so new dependencies are installed even without a pre-generated `package-lock.json`.

### Email delivery configuration

You can use either Resend (recommended for Railway) or a custom SMTP server. The backend automatically prefers Resend when the related variables are present and falls back to SMTP otherwise. If neither provider is configured the API returns HTTP 503 and logs messages to the console instead of sending emails.

#### Option A — Resend via Railway

1. In Railway open your project → `Resend Starter` plugin and copy the `RESEND_API_KEY` from the "Variables" tab.
2. Open the backend service in Railway (`Recruitment2.0-backend`), add the following variables and redeploy:
   ```dotenv
   RESEND_API_KEY=your-resend-token
   RESEND_FROM=Recruitment 2.0 <login@your-domain.com>
   INVITE_URL=https://your-frontend-domain/login
   ```
   *`RESEND_FROM` must be a verified sender/domain inside Resend.*
3. Trigger any invitation or access-code flow — letters will be delivered through the Resend API.

> 📬 Если вы меняете домен отправителя (например, после переноса фронтенда на `recruitment2.0.nboard.au`), обновите
> переменную `RESEND_FROM` и подтвердите домен в Resend заново. Пока домен не верифицирован, API вернёт HTTP 424 с
> сообщением о необходимости проверить DNS-записи.

##### Как недорого подтвердить домен для Resend

- **Выберите дешёвый регистратор.** Для минимальных затрат подойдут регистраторы с оплатой «по себестоимости» (например, Cloudflare Registrar) или поставщики с акциями на новые домены (`.click`, `.link`, `.shop` и т. п.). Первое приобретение обычно стоит 1–3 USD в год, а продление зависит от выбранной зоны.
- **Перенесите DNS в сервис с бесплатным тарифом.** Даже если регистратор не даёт гибких настроек, можно делегировать домен на Cloudflare или другой бесплатный DNS-сервис и там добавить TXT и CNAME, которые покажет Resend.
- **Подтвердите домен в Resend.** На вкладке *Domains* создайте запись, введите домен, а затем внесите предложенные DNS-записи. После подтверждения используйте адрес вида `Recruitment 2.0 <login@your-domain.com>` в переменной `RESEND_FROM`.
- **Платные почтовые ящики от регистратора не обязательны.** Resend берёт на себя отправку писем, поэтому достаточно владеть доменом и управлять его DNS. Дополнительные услуги вроде «Microsoft 365 Email» на GoDaddy можно пропустить, если не нужен отдельный почтовый ящик для чтения входящих сообщений на этом домене.
  - **Railway не подходит в роли почтового домена.** Бесплатные поддомены Railway (`*.up.railway.app`) управляются самим сервисом: вы не можете добавить собственные DNS-записи, поэтому их нельзя подтвердить в Resend. Для отправки писем нужен домен, которым вы управляете полностью.

##### Пошагово: что делать, когда Resend показал DNS-записи

1. **Откройте панель управления DNS у регистратора или в выбранном DNS-сервисе.** Внесите три записи из блока *DKIM and SPF*:
   - MX с приоритетом `10`, указывающий на `feedback-smtp.ap-northeast-1.amazonses.com`.
   - TXT-запись `send` со значением `v=spf1 include:amazonses.com ~all`.
   - TXT-запись `resend._domainkey` с длинным ключом, который вы видите в интерфейсе Resend.
2. **Добавьте запись DMARC (опционально, но желательно).** Создайте TXT `_dmarc` со значением `v=DMARC1; p=none;` или более строгой политикой, если уже готовы блокировать подделки.
3. **Сохраните изменения и дождитесь распространения DNS.** Обычно это занимает от пары минут до часа. В Resend кнопка «I've added the records» станет активной — нажмите её и дождитесь, пока статус домена сменится на *Verified*.
4. **Проверьте, что `RESEND_FROM` использует новый домен.** Например, `Recruitment 2.0 <login@nboard.au>`. После верификации Resend начнёт отправлять письма с этого адреса.
5. **(Опционально) Настройте переадресацию входящих писем.** Если хотите получать ответы, добавьте на стороне регистратора или почтового сервиса правило пересылки входящих с `login@nboard.au` на ваш основной ящик. Это не влияет на отправку писем через Resend.

#### Option B — Custom SMTP

1. Provide credentials in `backend/.env`:
   ```dotenv
   SMTP_HOST=smtp.mailprovider.com
   SMTP_PORT=587
   SMTP_SECURE=false
   SMTP_USER=notifications@company.com
   SMTP_PASSWORD=super-secret
   SMTP_FROM=Recruitment 2.0 <notifications@company.com>
   ```
2. Restart the backend — the service uses authenticated SMTP (LOGIN mechanism). All outgoing emails are sent from `SMTP_FROM` (or `SMTP_USER` if the first value is omitted).

> ℹ️ When neither Resend nor SMTP variables are set, the backend refuses to send invitations and access codes, keeping the database clean and avoiding misleading success messages.

## Current functionality

- Case management: creation, renaming, drag & drop files, and version conflict detection.
- Candidate database with resume uploads, auto-filled fields, and card versioning.
- Evaluation setup: candidate and case selection, automatic interview status generation.
- Account management: invitations, activation, deletion, and one-time login code generation.
- Authentication through temporary codes and a stub email service.

## Next steps

- Connect a production database (for example, PostgreSQL) and move data access to repositories.
- Integrate an enterprise email provider and persistent storage for codes/sessions.
- Integrate a fully featured AI API for resume parsing and interviewer feedback.
- Add real-time synchronization (WebSocket) and database-level locking mechanisms.<|MERGE_RESOLUTION|>--- conflicted
+++ resolved
@@ -6,11 +6,7 @@
 
 - `frontend/` — SPA with a modern interface, left navigation menu, and screens for cases, candidates, evaluations, and account management.
 - `backend/` — Express API layer with modular domains.
-<<<<<<< HEAD
-- `docs/` — documentation about architecture and next steps. See [`docs/authentication-setup.md`](docs/authentication-setup.md) for the email + login checklist, [`docs/railway-ssl-troubleshooting.md`](docs/railway-ssl-troubleshooting.md) for SSL/TLS diagnostics on Railway deployments, и [`docs/railway-custom-domain.md`](docs/railway-custom-domain.md) для подключения собственного домена в Railway.
-=======
 - `docs/` — documentation about architecture and next steps. See [`docs/authentication-setup.md`](docs/authentication-setup.md) for the email + login checklist and [`docs/railway-ssl-troubleshooting.md`](docs/railway-ssl-troubleshooting.md) for SSL/TLS diagnostics on Railway deployments.
->>>>>>> 3deb85e1
 
 ## Getting started
 
